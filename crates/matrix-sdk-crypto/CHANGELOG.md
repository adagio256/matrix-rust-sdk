--- conflicted
+++ resolved
@@ -1,6 +1,5 @@
 # UNRELEASED
 
-<<<<<<< HEAD
 - Expose new methods `OlmMachine::set_room_settings` and
   `OlmMachine::get_room_settings`.
   ([#3042](https://github.com/matrix-org/matrix-rust-sdk/pull/3042))
@@ -8,11 +7,10 @@
 - Add new properties `session_rotation_period` and
   `session_rotation_period_msgs` to `store::RoomSettings`.
   ([#3042](https://github.com/matrix-org/matrix-rust-sdk/pull/3042))
-=======
+
 - Fix bug which caused `SecretStorageKey` to incorrectly reject secret storage
   keys whose metadata lacked check fields.
   ([#3046](https://github.com/matrix-org/matrix-rust-sdk/pull/3046))
->>>>>>> d85c7b21
 
 # 0.7.0
 
