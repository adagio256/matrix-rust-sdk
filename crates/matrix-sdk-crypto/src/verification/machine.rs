--- conflicted
+++ resolved
@@ -41,11 +41,7 @@
 use crate::{
     olm::PrivateCrossSigningIdentity,
     requests::OutgoingRequest,
-<<<<<<< HEAD
-    store::{CryptoStoreError, DynCryptoStore, NoisyArc},
-=======
-    store::{CryptoStoreError, CryptoStoreWrapper},
->>>>>>> 9174f120
+    store::{CryptoStoreError, CryptoStoreWrapper, NoisyArc},
     OutgoingVerificationRequest, ReadOnlyAccount, ReadOnlyDevice, ReadOnlyUserIdentity,
     RoomMessageRequest, ToDeviceRequest,
 };
@@ -61,11 +57,7 @@
     pub(crate) fn new(
         account: ReadOnlyAccount,
         identity: Arc<Mutex<PrivateCrossSigningIdentity>>,
-<<<<<<< HEAD
-        store: NoisyArc<DynCryptoStore>,
-=======
-        store: Arc<CryptoStoreWrapper>,
->>>>>>> 9174f120
+        store: NoisyArc<CryptoStoreWrapper>,
     ) -> Self {
         Self {
             store: VerificationStore { account, private_identity: identity, inner: store },
