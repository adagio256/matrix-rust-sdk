--- conflicted
+++ resolved
@@ -1010,7 +1010,6 @@
 
 #[cfg(test)]
 mod test {
-<<<<<<< HEAD
     use super::SledStore;
     use tempfile::{tempdir, TempDir};
     use lazy_static::lazy_static;
@@ -1021,516 +1020,12 @@
 
     async fn get_store(name: String, passphrase: Option<&str>) -> SledStore {
         let tmpdir_path = TMP_DIR.path().clone().join(name);
-=======
-    use std::collections::BTreeMap;
-
-    use matrix_sdk_common::uuid::Uuid;
-    use matrix_sdk_test::async_test;
-    use olm_rs::outbound_group_session::OlmOutboundGroupSession;
-    use ruma::{
-        device_id, encryption::SignedKey, events::room_key_request::RequestedKeyInfo, room_id,
-        user_id, DeviceId, EventEncryptionAlgorithm, UserId,
-    };
-    use tempfile::tempdir;
-
-    use super::{CryptoStore, GossipRequest, SledStore};
-    use crate::{
-        gossiping::SecretInfo,
-        identities::{
-            device::test::get_device,
-            user::test::{get_other_identity, get_own_identity},
-        },
-        olm::{
-            GroupSessionKey, InboundGroupSession, OlmMessageHash, PrivateCrossSigningIdentity,
-            ReadOnlyAccount, Session,
-        },
-        store::{Changes, DeviceChanges, IdentityChanges},
-    };
-
-    fn alice_id() -> &'static UserId {
-        user_id!("@alice:example.org")
-    }
-
-    fn alice_device_id() -> &'static DeviceId {
-        device_id!("ALICEDEVICE")
-    }
-
-    fn bob_id() -> &'static UserId {
-        user_id!("@bob:example.org")
-    }
-
-    fn bob_device_id() -> &'static DeviceId {
-        device_id!("BOBDEVICE")
-    }
-
-    async fn get_store(passphrase: Option<&str>) -> (SledStore, tempfile::TempDir) {
-        let tmpdir = tempdir().unwrap();
-        let tmpdir_path = tmpdir.path().to_str().unwrap();
->>>>>>> 8494f105
 
         let store = SledStore::open_with_passphrase(tmpdir_path.to_str().unwrap(), passphrase)
             .expect("Can't create a passphrase protected store");
 
-<<<<<<< HEAD
         store
     }
 
     cryptostore_integration_tests! { integration }
-=======
-        (store, tmpdir)
-    }
-
-    async fn get_loaded_store() -> (ReadOnlyAccount, SledStore, tempfile::TempDir) {
-        let (store, dir) = get_store(None).await;
-        let account = get_account();
-        store.save_account(account.clone()).await.expect("Can't save account");
-
-        (account, store, dir)
-    }
-
-    fn get_account() -> ReadOnlyAccount {
-        ReadOnlyAccount::new(alice_id(), alice_device_id())
-    }
-
-    async fn get_account_and_session() -> (ReadOnlyAccount, Session) {
-        let alice = ReadOnlyAccount::new(alice_id(), alice_device_id());
-        let bob = ReadOnlyAccount::new(bob_id(), bob_device_id());
-
-        bob.generate_one_time_keys_helper(1).await;
-        let one_time_key =
-            bob.one_time_keys().await.curve25519().iter().next().unwrap().1.to_owned();
-        let one_time_key = SignedKey::new(one_time_key, BTreeMap::new());
-        let sender_key = bob.identity_keys().curve25519().to_owned();
-        let session =
-            alice.create_outbound_session_helper(&sender_key, &one_time_key).await.unwrap();
-
-        (alice, session)
-    }
-
-    #[async_test]
-    async fn create_store() {
-        let tmpdir = tempdir().unwrap();
-        let tmpdir_path = tmpdir.path().to_str().unwrap();
-        let _ = SledStore::open_with_passphrase(tmpdir_path, None).expect("Can't create store");
-    }
-
-    #[async_test]
-    async fn save_account() {
-        let (store, _dir) = get_store(None).await;
-        assert!(store.load_account().await.unwrap().is_none());
-        let account = get_account();
-
-        store.save_account(account).await.expect("Can't save account");
-    }
-
-    #[async_test]
-    async fn load_account() {
-        let (store, _dir) = get_store(None).await;
-        let account = get_account();
-
-        store.save_account(account.clone()).await.expect("Can't save account");
-
-        let loaded_account = store.load_account().await.expect("Can't load account");
-        let loaded_account = loaded_account.unwrap();
-
-        assert_eq!(account, loaded_account);
-    }
-
-    #[async_test]
-    async fn load_account_with_passphrase() {
-        let (store, _dir) = get_store(Some("secret_passphrase")).await;
-        let account = get_account();
-
-        store.save_account(account.clone()).await.expect("Can't save account");
-
-        let loaded_account = store.load_account().await.expect("Can't load account");
-        let loaded_account = loaded_account.unwrap();
-
-        assert_eq!(account, loaded_account);
-    }
-
-    #[async_test]
-    async fn save_and_share_account() {
-        let (store, _dir) = get_store(None).await;
-        let account = get_account();
-
-        store.save_account(account.clone()).await.expect("Can't save account");
-
-        account.mark_as_shared();
-        account.update_uploaded_key_count(50);
-
-        store.save_account(account.clone()).await.expect("Can't save account");
-
-        let loaded_account = store.load_account().await.expect("Can't load account");
-        let loaded_account = loaded_account.unwrap();
-
-        assert_eq!(account, loaded_account);
-        assert_eq!(account.uploaded_key_count(), loaded_account.uploaded_key_count());
-    }
-
-    #[async_test]
-    async fn load_sessions() {
-        let (store, _dir) = get_store(None).await;
-        let (account, session) = get_account_and_session().await;
-        store.save_account(account.clone()).await.expect("Can't save account");
-
-        let changes = Changes { sessions: vec![session.clone()], ..Default::default() };
-
-        store.save_changes(changes).await.unwrap();
-
-        let sessions =
-            store.get_sessions(&session.sender_key).await.expect("Can't load sessions").unwrap();
-        let loaded_session = sessions.lock().await.get(0).cloned().unwrap();
-
-        assert_eq!(&session, &loaded_session);
-    }
-
-    #[async_test]
-    async fn add_and_save_session() {
-        let (store, dir) = get_store(None).await;
-        let (account, session) = get_account_and_session().await;
-        let sender_key = session.sender_key.to_owned();
-        let session_id = session.session_id().to_owned();
-
-        store.save_account(account.clone()).await.expect("Can't save account");
-
-        let changes = Changes { sessions: vec![session.clone()], ..Default::default() };
-        store.save_changes(changes).await.unwrap();
-
-        let sessions = store.get_sessions(&sender_key).await.unwrap().unwrap();
-        let sessions_lock = sessions.lock().await;
-        let session = &sessions_lock[0];
-
-        assert_eq!(session_id, session.session_id());
-
-        drop(store);
-
-        let store = SledStore::open_with_passphrase(dir.path(), None).expect("Can't create store");
-
-        let loaded_account = store.load_account().await.unwrap().unwrap();
-        assert_eq!(account, loaded_account);
-
-        let sessions = store.get_sessions(&sender_key).await.unwrap().unwrap();
-        let sessions_lock = sessions.lock().await;
-        let session = &sessions_lock[0];
-
-        assert_eq!(session_id, session.session_id());
-    }
-
-    #[async_test]
-    async fn save_inbound_group_session() {
-        let (account, store, _dir) = get_loaded_store().await;
-
-        let identity_keys = account.identity_keys();
-        let outbound_session = OlmOutboundGroupSession::new();
-        let session = InboundGroupSession::new(
-            identity_keys.curve25519(),
-            identity_keys.ed25519(),
-            room_id!("!test:localhost"),
-            GroupSessionKey(outbound_session.session_key()),
-            None,
-        )
-        .expect("Can't create session");
-
-        let changes = Changes { inbound_group_sessions: vec![session], ..Default::default() };
-
-        store.save_changes(changes).await.expect("Can't save group session");
-    }
-
-    #[async_test]
-    async fn load_inbound_group_session() {
-        let (account, store, dir) = get_loaded_store().await;
-
-        let identity_keys = account.identity_keys();
-        let outbound_session = OlmOutboundGroupSession::new();
-        let session = InboundGroupSession::new(
-            identity_keys.curve25519(),
-            identity_keys.ed25519(),
-            room_id!("!test:localhost"),
-            GroupSessionKey(outbound_session.session_key()),
-            None,
-        )
-        .expect("Can't create session");
-
-        let mut export = session.export().await;
-
-        export.forwarding_curve25519_key_chain = vec!["some_chain".to_owned()];
-
-        let session = InboundGroupSession::from_export(export).unwrap();
-
-        let changes =
-            Changes { inbound_group_sessions: vec![session.clone()], ..Default::default() };
-
-        store.save_changes(changes).await.expect("Can't save group session");
-
-        drop(store);
-
-        let store = SledStore::open_with_passphrase(dir.path(), None).expect("Can't create store");
-
-        store.load_account().await.unwrap();
-
-        let loaded_session = store
-            .get_inbound_group_session(&session.room_id, &session.sender_key, session.session_id())
-            .await
-            .unwrap()
-            .unwrap();
-        assert_eq!(session, loaded_session);
-        let export = loaded_session.export().await;
-        assert!(!export.forwarding_curve25519_key_chain.is_empty())
-    }
-
-    #[async_test]
-    async fn test_tracked_users() {
-        let (_account, store, dir) = get_loaded_store().await;
-        let device = get_device();
-
-        assert!(store.update_tracked_user(device.user_id(), false).await.unwrap());
-        assert!(!store.update_tracked_user(device.user_id(), false).await.unwrap());
-
-        assert!(store.is_user_tracked(device.user_id()));
-        assert!(!store.users_for_key_query().contains(device.user_id()));
-        assert!(!store.update_tracked_user(device.user_id(), true).await.unwrap());
-        assert!(store.users_for_key_query().contains(device.user_id()));
-        drop(store);
-
-        let store = SledStore::open_with_passphrase(dir.path(), None).expect("Can't create store");
-
-        store.load_account().await.unwrap();
-
-        assert!(store.is_user_tracked(device.user_id()));
-        assert!(store.users_for_key_query().contains(device.user_id()));
-
-        store.update_tracked_user(device.user_id(), false).await.unwrap();
-        assert!(!store.users_for_key_query().contains(device.user_id()));
-        drop(store);
-
-        let store = SledStore::open_with_passphrase(dir.path(), None).expect("Can't create store");
-
-        store.load_account().await.unwrap();
-
-        assert!(!store.users_for_key_query().contains(device.user_id()));
-    }
-
-    #[async_test]
-    async fn device_saving() {
-        let (_account, store, dir) = get_loaded_store().await;
-        let device = get_device();
-
-        let changes = Changes {
-            devices: DeviceChanges { changed: vec![device.clone()], ..Default::default() },
-            ..Default::default()
-        };
-
-        store.save_changes(changes).await.unwrap();
-
-        drop(store);
-
-        let store = SledStore::open_with_passphrase(dir.path(), None).expect("Can't create store");
-
-        store.load_account().await.unwrap();
-
-        let loaded_device =
-            store.get_device(device.user_id(), device.device_id()).await.unwrap().unwrap();
-
-        assert_eq!(device, loaded_device);
-
-        for algorithm in loaded_device.algorithms() {
-            assert!(device.algorithms().contains(algorithm));
-        }
-        assert_eq!(device.algorithms().len(), loaded_device.algorithms().len());
-        assert_eq!(device.keys(), loaded_device.keys());
-
-        let user_devices = store.get_user_devices(device.user_id()).await.unwrap();
-        assert_eq!(&**user_devices.keys().next().unwrap(), device.device_id());
-        assert_eq!(user_devices.values().next().unwrap(), &device);
-    }
-
-    #[async_test]
-    async fn device_deleting() {
-        let (_account, store, dir) = get_loaded_store().await;
-        let device = get_device();
-
-        let changes = Changes {
-            devices: DeviceChanges { changed: vec![device.clone()], ..Default::default() },
-            ..Default::default()
-        };
-
-        store.save_changes(changes).await.unwrap();
-
-        let changes = Changes {
-            devices: DeviceChanges { deleted: vec![device.clone()], ..Default::default() },
-            ..Default::default()
-        };
-
-        store.save_changes(changes).await.unwrap();
-        drop(store);
-
-        let store = SledStore::open_with_passphrase(dir.path(), None).expect("Can't create store");
-
-        store.load_account().await.unwrap();
-
-        let loaded_device = store.get_device(device.user_id(), device.device_id()).await.unwrap();
-
-        assert!(loaded_device.is_none());
-    }
-
-    #[async_test]
-    async fn user_saving() {
-        let dir = tempdir().unwrap();
-        let tmpdir_path = dir.path().to_str().unwrap();
-
-        let user_id = user_id!("@example:localhost");
-        let device_id: &DeviceId = device_id!("WSKKLTJZCL");
-
-        let store = SledStore::open_with_passphrase(tmpdir_path, None).expect("Can't create store");
-
-        let account = ReadOnlyAccount::new(user_id, device_id);
-
-        store.save_account(account.clone()).await.expect("Can't save account");
-
-        let own_identity = get_own_identity();
-
-        let changes = Changes {
-            identities: IdentityChanges {
-                changed: vec![own_identity.clone().into()],
-                ..Default::default()
-            },
-            ..Default::default()
-        };
-
-        store.save_changes(changes).await.expect("Can't save identity");
-
-        drop(store);
-
-        let store = SledStore::open_with_passphrase(dir.path(), None).expect("Can't create store");
-
-        store.load_account().await.unwrap();
-
-        let loaded_user = store.get_user_identity(own_identity.user_id()).await.unwrap().unwrap();
-
-        assert_eq!(loaded_user.master_key(), own_identity.master_key());
-        assert_eq!(loaded_user.self_signing_key(), own_identity.self_signing_key());
-        assert_eq!(loaded_user, own_identity.clone().into());
-
-        let other_identity = get_other_identity();
-
-        let changes = Changes {
-            identities: IdentityChanges {
-                changed: vec![other_identity.clone().into()],
-                ..Default::default()
-            },
-            ..Default::default()
-        };
-
-        store.save_changes(changes).await.unwrap();
-
-        let loaded_user = store.get_user_identity(other_identity.user_id()).await.unwrap().unwrap();
-
-        assert_eq!(loaded_user.master_key(), other_identity.master_key());
-        assert_eq!(loaded_user.self_signing_key(), other_identity.self_signing_key());
-        assert_eq!(loaded_user, other_identity.into());
-
-        own_identity.mark_as_verified();
-
-        let changes = Changes {
-            identities: IdentityChanges {
-                changed: vec![own_identity.into()],
-                ..Default::default()
-            },
-            ..Default::default()
-        };
-
-        store.save_changes(changes).await.unwrap();
-        let loaded_user = store.get_user_identity(user_id).await.unwrap().unwrap();
-        assert!(loaded_user.own().unwrap().is_verified())
-    }
-
-    #[async_test]
-    async fn private_identity_saving() {
-        let (_, store, _dir) = get_loaded_store().await;
-        assert!(store.load_identity().await.unwrap().is_none());
-        let identity = PrivateCrossSigningIdentity::new(alice_id().to_owned()).await;
-
-        let changes = Changes { private_identity: Some(identity.clone()), ..Default::default() };
-
-        store.save_changes(changes).await.unwrap();
-        let loaded_identity = store.load_identity().await.unwrap().unwrap();
-        assert_eq!(identity.user_id(), loaded_identity.user_id());
-    }
-
-    #[async_test]
-    async fn olm_hash_saving() {
-        let (_, store, _dir) = get_loaded_store().await;
-
-        let hash =
-            OlmMessageHash { sender_key: "test_sender".to_owned(), hash: "test_hash".to_owned() };
-
-        let mut changes = Changes::default();
-        changes.message_hashes.push(hash.clone());
-
-        assert!(!store.is_message_known(&hash).await.unwrap());
-        store.save_changes(changes).await.unwrap();
-        assert!(store.is_message_known(&hash).await.unwrap());
-    }
-
-    #[async_test]
-    async fn key_request_saving() {
-        let (account, store, _dir) = get_loaded_store().await;
-
-        let id = Uuid::new_v4();
-        let info: SecretInfo = RequestedKeyInfo::new(
-            EventEncryptionAlgorithm::MegolmV1AesSha2,
-            room_id!("!test:localhost").to_owned(),
-            "test_sender_key".to_string(),
-            "test_session_id".to_string(),
-        )
-        .into();
-
-        let request = GossipRequest {
-            request_recipient: account.user_id().to_owned(),
-            request_id: id,
-            info: info.clone(),
-            sent_out: false,
-        };
-
-        assert!(store.get_outgoing_secret_requests(id).await.unwrap().is_none());
-
-        let mut changes = Changes::default();
-        changes.key_requests.push(request.clone());
-        store.save_changes(changes).await.unwrap();
-
-        let request = Some(request);
-
-        let stored_request = store.get_outgoing_secret_requests(id).await.unwrap();
-        assert_eq!(request, stored_request);
-
-        let stored_request = store.get_secret_request_by_info(&info).await.unwrap();
-        assert_eq!(request, stored_request);
-        assert!(!store.get_unsent_secret_requests().await.unwrap().is_empty());
-
-        let request = GossipRequest {
-            request_recipient: account.user_id().to_owned(),
-            request_id: id,
-            info: info.clone(),
-            sent_out: true,
-        };
-
-        let mut changes = Changes::default();
-        changes.key_requests.push(request.clone());
-        store.save_changes(changes).await.unwrap();
-
-        assert!(store.get_unsent_secret_requests().await.unwrap().is_empty());
-        let stored_request = store.get_outgoing_secret_requests(id).await.unwrap();
-        assert_eq!(Some(request), stored_request);
-
-        store.delete_outgoing_secret_requests(id).await.unwrap();
-
-        let stored_request = store.get_outgoing_secret_requests(id).await.unwrap();
-        assert_eq!(None, stored_request);
-
-        let stored_request = store.get_secret_request_by_info(&info).await.unwrap();
-        assert_eq!(None, stored_request);
-        assert!(store.get_unsent_secret_requests().await.unwrap().is_empty());
-    }
->>>>>>> 8494f105
 }