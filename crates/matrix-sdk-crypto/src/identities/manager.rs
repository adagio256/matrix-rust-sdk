// Copyright 2020 The Matrix.org Foundation C.I.C.
//
// Licensed under the Apache License, Version 2.0 (the "License");
// you may not use this file except in compliance with the License.
// You may obtain a copy of the License at
//
//     http://www.apache.org/licenses/LICENSE-2.0
//
// Unless required by applicable law or agreed to in writing, software
// distributed under the License is distributed on an "AS IS" BASIS,
// WITHOUT WARRANTIES OR CONDITIONS OF ANY KIND, either express or implied.
// See the License for the specific language governing permissions and
// limitations under the License.

use std::{
    collections::{BTreeMap, BTreeSet, HashMap, HashSet},
    ops::Deref,
    sync::Arc,
    time::Duration,
};

use futures_util::future::join_all;
use itertools::Itertools;
use matrix_sdk_common::executor::spawn;
use ruma::{
    api::client::keys::get_keys::v3::Response as KeysQueryResponse, serde::Raw, OwnedDeviceId,
    OwnedServerName, OwnedTransactionId, OwnedUserId, ServerName, TransactionId, UserId,
};
use tokio::sync::Mutex;
use tracing::{debug, info, instrument, trace, warn};

use crate::{
    error::OlmResult,
    identities::{
        ReadOnlyDevice, ReadOnlyOwnUserIdentity, ReadOnlyUserIdentities, ReadOnlyUserIdentity,
    },
    olm::PrivateCrossSigningIdentity,
    requests::KeysQueryRequest,
    store::{
        caches::SequenceNumber, Changes, DeviceChanges, IdentityChanges, KeyQueryManager,
        Result as StoreResult, Store, StoreCache, UserKeyQueryResult,
    },
    types::{CrossSigningKey, DeviceKeys, MasterPubkey, SelfSigningPubkey, UserSigningPubkey},
    utilities::FailuresCache,
    CryptoStoreError, LocalTrust, SignatureError,
};

enum DeviceChange {
    New(ReadOnlyDevice),
    Updated(ReadOnlyDevice),
    None,
}

/// This enum helps us to distinguish between the changed and unchanged
/// identity case.
/// An unchanged identity means same cross signing keys as well as same
/// set of signatures on the master key.
enum IdentityUpdateResult {
    Updated(ReadOnlyUserIdentities),
    Unchanged(ReadOnlyUserIdentities),
}

#[derive(Debug, Clone)]
pub(crate) struct IdentityManager {
    /// Servers that have previously appeared in the `failures` section of a
    /// `/keys/query` response.
    ///
    /// See also [`crate::session_manager::SessionManager::failures`].
    failures: FailuresCache<OwnedServerName>,
    store: Store,

    pub(crate) key_query_manager: Arc<KeyQueryManager>,

    /// Details of the current "in-flight" key query request, if any
    keys_query_request_details: Arc<Mutex<Option<KeysQueryRequestDetails>>>,
}

/// Details of an in-flight key query request
#[derive(Debug, Clone, Default)]
struct KeysQueryRequestDetails {
    /// The sequence number, to be passed to
    /// `Store.mark_tracked_users_as_up_to_date`.
    sequence_number: SequenceNumber,

    /// A single batch of queries returned by the Store is broken up into one or
    /// more actual KeysQueryRequests, each with their own request id. We
    /// record the outstanding request ids here.
    request_ids: HashSet<OwnedTransactionId>,
}

impl IdentityManager {
    const MAX_KEY_QUERY_USERS: usize = 250;

    pub fn new(store: Store) -> Self {
        let keys_query_request_details = Mutex::new(None);

        IdentityManager {
            store,
            key_query_manager: Default::default(),
            failures: Default::default(),
            keys_query_request_details: keys_query_request_details.into(),
        }
    }

    fn user_id(&self) -> &UserId {
        &self.store.static_account().user_id
    }

    /// Receive a successful `/keys/query` response.
    ///
    /// Returns a list of devices newly discovered devices and devices that
    /// changed.
    ///
    /// # Arguments
    ///
    /// * `request_id` - The request_id returned by `users_for_key_query` or
    ///   `build_key_query_for_users`
    /// * `response` - The response of the `/keys/query` request that the client
    /// performed.
    pub async fn receive_keys_query_response(
        &self,
        request_id: &TransactionId,
        response: &KeysQueryResponse,
    ) -> OlmResult<(DeviceChanges, IdentityChanges)> {
        debug!(
            ?request_id,
            users = ?response.device_keys.keys().collect::<BTreeSet<_>>(),
            failures = ?response.failures,
            "Handling a `/keys/query` response"
        );

        // Parse the strings into server names and filter out our own server. We should
        // never get failures from our own server but let's remove it as a
        // precaution anyways.
        let failed_servers = response
            .failures
            .keys()
            .filter_map(|k| ServerName::parse(k).ok())
            .filter(|s| s != self.user_id().server_name());
        let successful_servers = response.device_keys.keys().map(|u| u.server_name());

        // Append the new failed servers and remove any successful servers. We
        // need to explicitly remove the successful servers because the cache
        // doesn't automatically remove entries that elapse. Instead, the effect
        // is that elapsed servers will be retried and their delays incremented.
        self.failures.extend(failed_servers);
        self.failures.remove(successful_servers);

        let devices = self.handle_devices_from_key_query(response.device_keys.clone()).await?;
        let (identities, cross_signing_identity) = self.handle_cross_signing_keys(response).await?;

        let changes = Changes {
            identities: identities.clone(),
            devices: devices.clone(),
            private_identity: cross_signing_identity,
            ..Default::default()
        };

        self.store.save_changes(changes).await?;

        // if this request is one of those we expected to be in flight, pass the
        // sequence number back to the store so that it can mark devices up to
        // date
        let sequence_number = {
            let mut request_details = self.keys_query_request_details.lock().await;

            request_details.as_mut().and_then(|details| {
                if details.request_ids.remove(request_id) {
                    Some(details.sequence_number)
                } else {
                    None
                }
            })
        };

        if let Some(sequence_number) = sequence_number {
            let cache = self.store.cache().await?;
            self.key_query_manager
                .synced(&cache)
                .await?
                .mark_tracked_users_as_up_to_date(
                    response.device_keys.keys().map(Deref::deref),
                    sequence_number,
                )
                .await?;
        }

        #[allow(unknown_lints, clippy::unwrap_or_default)] // false positive
        let changed_devices = devices.changed.iter().fold(BTreeMap::new(), |mut acc, d| {
            acc.entry(d.user_id()).or_insert_with(BTreeSet::new).insert(d.device_id());
            acc
        });

        #[allow(unknown_lints, clippy::unwrap_or_default)] // false positive
        let new_devices = devices.new.iter().fold(BTreeMap::new(), |mut acc, d| {
            acc.entry(d.user_id()).or_insert_with(BTreeSet::new).insert(d.device_id());
            acc
        });

        #[allow(unknown_lints, clippy::unwrap_or_default)] // false positive
        let deleted_devices = devices.deleted.iter().fold(BTreeMap::new(), |mut acc, d| {
            acc.entry(d.user_id()).or_insert_with(BTreeSet::new).insert(d.device_id());
            acc
        });

        let new_identities = identities.new.iter().map(|i| i.user_id()).collect::<BTreeSet<_>>();
        let changed_identities =
            identities.changed.iter().map(|i| i.user_id()).collect::<BTreeSet<_>>();

        debug!(
            ?request_id,
            ?new_devices,
            ?changed_devices,
            ?deleted_devices,
            ?new_identities,
            ?changed_identities,
            "Finished handling of the `/keys/query` response"
        );

        Ok((devices, identities))
    }

    async fn update_or_create_device(
        store: Store,
        device_keys: DeviceKeys,
    ) -> StoreResult<DeviceChange> {
        let old_device =
            store.get_readonly_device(&device_keys.user_id, &device_keys.device_id).await?;

        if let Some(mut device) = old_device {
            if let Err(e) = device.update_device(&device_keys) {
                warn!(
                    user_id = ?device.user_id(),
                    device_id = ?device.device_id(),
                    error = ?e,
                    "Failed to update device keys",
                );

                Ok(DeviceChange::None)
            } else {
                Ok(DeviceChange::Updated(device))
            }
        } else {
            match ReadOnlyDevice::try_from(&device_keys) {
                Ok(d) => {
                    // If this is our own device, check that the server isn't
                    // lying about our keys, also mark the device as locally
                    // trusted.
                    if d.user_id() == store.user_id() && d.device_id() == store.device_id() {
                        let local_device_keys = store.static_account().unsigned_device_keys();

                        if d.keys() == &local_device_keys.keys {
                            d.set_trust_state(LocalTrust::Verified);

                            trace!(
                                user_id = ?d.user_id(),
                                device_id = ?d.device_id(),
                                keys = ?d.keys(),
                                "Adding our own device to the device store, \
                                marking it as locally verified",
                            );

                            Ok(DeviceChange::New(d))
                        } else {
                            Ok(DeviceChange::None)
                        }
                    } else {
                        trace!(
                            user_id = ?d.user_id(),
                            device_id = ?d.device_id(),
                            keys = ?d.keys(),
                            "Adding a new device to the device store",
                        );

                        Ok(DeviceChange::New(d))
                    }
                }
                Err(e) => {
                    warn!(
                        user_id = ?device_keys.user_id,
                        device_id = ?device_keys.device_id,
                        error = ?e,
                        "Failed to create a new device",
                    );

                    Ok(DeviceChange::None)
                }
            }
        }
    }

    async fn update_user_devices(
        store: Store,
        user_id: OwnedUserId,
        device_map: BTreeMap<OwnedDeviceId, Raw<ruma::encryption::DeviceKeys>>,
    ) -> StoreResult<DeviceChanges> {
        let own_device_id = store.static_account().device_id().to_owned();

        let mut changes = DeviceChanges::default();

        let current_devices: HashSet<OwnedDeviceId> = device_map.keys().cloned().collect();

        let tasks = device_map.into_iter().filter_map(|(device_id, device_keys)| match device_keys
            .deserialize_as::<DeviceKeys>(
        ) {
            Ok(device_keys) => {
                if user_id != device_keys.user_id || device_id != device_keys.device_id {
                    warn!(
                        ?user_id,
                        ?device_id,
                        device_key_user = ?device_keys.user_id,
                        device_key_device_id = ?device_keys.device_id,
                        "Mismatch in the device keys payload",
                    );
                    None
                } else {
                    Some(spawn(Self::update_or_create_device(store.clone(), device_keys)))
                }
            }
            Err(e) => {
                warn!(
                    ?user_id, ?device_id, error = ?e,
                    "Device keys failed to deserialize",
                );
                None
            }
        });

        let results = join_all(tasks).await;

        for device in results {
            let device = device.expect("Creating or updating a device panicked")?;

            match device {
                DeviceChange::New(d) => changes.new.push(d),
                DeviceChange::Updated(d) => changes.changed.push(d),
                DeviceChange::None => (),
            }
        }

        let current_devices: HashSet<&OwnedDeviceId> = current_devices.iter().collect();
        let stored_devices = store.get_readonly_devices_unfiltered(&user_id).await?;
        let stored_devices_set: HashSet<&OwnedDeviceId> = stored_devices.keys().collect();
        let deleted_devices_set = stored_devices_set.difference(&current_devices);

        let own_user_id = store.static_account().user_id();
        for device_id in deleted_devices_set {
            if user_id == *own_user_id && *device_id == &own_device_id {
                let identity_keys = store.static_account().identity_keys();

                warn!(
                    user_id = ?own_user_id,
                    device_id = ?own_device_id,
                    curve25519_key = ?identity_keys.curve25519,
                    ed25519_key = ?identity_keys.ed25519,
                    "Our own device might have been deleted"
                );
            } else if let Some(device) = stored_devices.get(*device_id) {
                device.mark_as_deleted();
                changes.deleted.push(device.clone());
            }
        }

        Ok(changes)
    }

    /// Handle the device keys part of a key query response.
    ///
    /// # Arguments
    ///
    /// * `device_keys_map` - A map holding the device keys of the users for
    /// which the key query was done.
    ///
    /// Returns a list of devices that changed. Changed here means either
    /// they are new, one of their properties has changed or they got deleted.
    async fn handle_devices_from_key_query(
        &self,
        device_keys_map: BTreeMap<
            OwnedUserId,
            BTreeMap<OwnedDeviceId, Raw<ruma::encryption::DeviceKeys>>,
        >,
    ) -> StoreResult<DeviceChanges> {
        let mut changes = DeviceChanges::default();

        let tasks = device_keys_map.into_iter().map(|(user_id, device_keys_map)| {
            spawn(Self::update_user_devices(self.store.clone(), user_id, device_keys_map))
        });

        let results = join_all(tasks).await;

        for result in results {
            let change_fragment = result.expect("Panic while updating user devices")?;

            changes.extend(change_fragment);
        }

        Ok(changes)
    }

    /// Check if the given public identity matches our stored private one.
    ///
    /// If they don't match, this is an indication that our identity has been
    /// rotated. In this case we return `Some(cleared_private_identity)`,
    /// where `cleared_private_identity` is our currently-stored
    /// private identity with the conflicting keys removed.
    ///
    /// Otherwise, assuming we do have a private master cross-signing key, we
    /// mark the public identity as verified.
    ///
    /// # Returns
    ///
    /// If the private identity needs updating (because it does not match the
    /// public keys), the updated private identity (which will need to be
    /// persisted).
    ///
    /// Otherwise, `None`.
    async fn check_private_identity(
        &self,
        identity: &ReadOnlyOwnUserIdentity,
    ) -> Option<PrivateCrossSigningIdentity> {
        let private_identity = self.store.private_identity();
        let private_identity = private_identity.lock().await;
        let result = private_identity.clear_if_differs(identity).await;

        if result.any_differ() {
            info!(cleared = ?result, "Removed some or all of our private cross signing keys");
            Some((*private_identity).clone())
        } else {
            // If the master key didn't rotate above (`clear_if_differs`),
            // then this means that the public part and the private parts of
            // the master key match. We previously did a signature check, so
            // this means that the private part of the master key has signed
            // the identity. We can safely mark the public part of the
            // identity as verified.
            if private_identity.has_master_key().await && !identity.is_verified() {
                trace!("Marked our own identity as verified");
                identity.mark_as_verified()
            }

            None
        }
    }

    /// Process an identity received in a `/keys/query` response that we
    /// previously knew about.
    ///
    /// If the identity is our own, we will look for a user-signing key; if one
    /// is not found, an error is returned. Otherwise, we then compare the
    /// received public identity against our stored private identity;
    /// if they match, the returned public identity is marked as verified and
    /// `*changed_private_identity` is set to `None`. If they do *not* match,
    /// it is an indication that our identity has been rotated, and
    /// `*changed_private_identity` is set to our currently-stored private
    /// identity with the conflicting keys removed (which will need to be
    /// persisted).
    ///
    /// Whether the identity is our own or that of another, we check whether
    /// there has been any change to the cross-signing keys, and classify
    /// the result into [`IdentityUpdateResult::Updated`] or
    /// [`IdentityUpdateResult::Unchanged`].
    ///
    /// # Arguments
    ///
    /// * `response` - The entire `/keys/query` response.
    /// * `master_key` - The public master cross-signing key from the
    ///   `/keys/query` response.
    /// * `self_signing` - The public self-signing key from the `/keys/query`
    ///   response.
    /// * `i` - The existing identity for this user.
    /// * `changed_private_identity` - Output parameter. Unchanged if the
    ///   identity is that of another user. If it is our own, set to `None` or
    ///   `Some` depending on whether our stored private identity needs
    ///   updating. See above for more detail.
    async fn handle_changed_identity(
        &self,
        response: &KeysQueryResponse,
        master_key: MasterPubkey,
        self_signing: SelfSigningPubkey,
        i: ReadOnlyUserIdentities,
        changed_private_identity: &mut Option<PrivateCrossSigningIdentity>,
    ) -> Result<IdentityUpdateResult, SignatureError> {
        match i {
            ReadOnlyUserIdentities::Own(mut identity) => {
                let user_signing = self.get_user_signing_key_from_response(response)?;
                let has_changed = identity.update(master_key, self_signing, user_signing)?;
                *changed_private_identity = self.check_private_identity(&identity).await;
                if has_changed {
                    Ok(IdentityUpdateResult::Updated(identity.into()))
                } else {
                    Ok(IdentityUpdateResult::Unchanged(identity.into()))
                }
            }
            ReadOnlyUserIdentities::Other(mut identity) => {
                let has_changed = identity.update(master_key, self_signing)?;
                if has_changed {
                    Ok(IdentityUpdateResult::Updated(identity.into()))
                } else {
                    Ok(IdentityUpdateResult::Unchanged(identity.into()))
                }
            }
        }
    }

    /// Process an identity received in a `/keys/query` response that we didn't
    /// previously know about.
    ///
    /// If the identity is our own, we will look for a user-signing key, and if
    /// it is present and correct, all three keys will be returned in the
    /// `IdentityChange` result; otherwise, an error is returned. We will also
    /// compare the received public identity against our stored private
    /// identity; if they match, the returned public identity is marked as
    /// verified and `*changed_private_identity` is set to `None`. If they do
    /// *not* match, it is an indication that our identity has been rotated,
    /// and `*changed_private_identity` is set to our currently-stored
    /// private identity with the conflicting keys removed (which will need
    /// to be persisted).
    ///
    /// If the identity is that of another user, we just parse the keys into the
    /// `IdentityChange` result, since all other checks have already been done.
    ///
    /// # Arguments
    ///
    /// * `response` - The entire `/keys/query` response.
    /// * `master_key` - The public master cross-signing key from the
    ///   `/keys/query` response.
    /// * `self_signing` - The public self-signing key from the `/keys/query`
    ///   response.
    /// * `changed_private_identity` - Output parameter. Unchanged if the
    ///   identity is that of another user. If it is our own, set to `None` or
    ///   `Some` depending on whether our stored private identity needs
    ///   updating. See above for more detail.
    async fn handle_new_identity(
        &self,
        response: &KeysQueryResponse,
        master_key: MasterPubkey,
        self_signing: SelfSigningPubkey,
        changed_private_identity: &mut Option<PrivateCrossSigningIdentity>,
    ) -> Result<ReadOnlyUserIdentities, SignatureError> {
        if master_key.user_id() == self.user_id() {
            let user_signing = self.get_user_signing_key_from_response(response)?;
            let identity = ReadOnlyOwnUserIdentity::new(master_key, self_signing, user_signing)?;
            *changed_private_identity = self.check_private_identity(&identity).await;
            Ok(identity.into())
        } else {
            let identity = ReadOnlyUserIdentity::new(master_key, self_signing)?;
            Ok(identity.into())
        }
    }

    /// Try to deserialize the the master key and self-signing key of an
    /// identity from a `/keys/query` response.
    ///
    /// Each user identity *must* at least contain a master and self-signing
    /// key, and this function deserializes them. (Our own identity, in addition
    /// to those two, also contains a user-signing key, but that is not
    /// extracted here; see
    /// [`IdentityManager::get_user_signing_key_from_response`])
    ///
    /// # Arguments
    ///
    ///  * `master_key` - The master key for a particular user from a
    ///    `/keys/query` response.
    ///  * `response` - The entire `/keys/query` response.
    ///
    /// # Returns
    ///
    /// `None` if the self-signing key couldn't be found in the response, or the
    /// one of the keys couldn't be deserialized. Else, the deserialized
    /// public keys.
    fn get_minimal_set_of_keys(
        master_key: &Raw<CrossSigningKey>,
        response: &KeysQueryResponse,
    ) -> Option<(MasterPubkey, SelfSigningPubkey)> {
        match master_key.deserialize_as::<MasterPubkey>() {
            Ok(master_key) => {
                if let Some(self_signing) = response
                    .self_signing_keys
                    .get(master_key.user_id())
                    .and_then(|k| k.deserialize_as::<SelfSigningPubkey>().ok())
                {
                    Some((master_key, self_signing))
                } else {
                    warn!("A user identity didn't contain a self signing pubkey or the key was invalid");
                    None
                }
            }
            Err(e) => {
                warn!(
                    error = ?e,
                    "Couldn't update or create new user identity"
                );
                None
            }
        }
    }

    /// Try to deserialize the our user-signing key from a `/keys/query`
    /// response.
    ///
    /// If a `/keys/query` response includes our own cross-signing keys, then it
    /// should include our user-signing key. This method attempts to
    /// extract, deserialize, and check the key from the response.
    ///
    /// # Arguments
    ///
    /// * `response` - the entire `/keys/query` response.
    fn get_user_signing_key_from_response(
        &self,
        response: &KeysQueryResponse,
    ) -> Result<UserSigningPubkey, SignatureError> {
        let Some(user_signing) = response
            .user_signing_keys
            .get(self.user_id())
            .and_then(|k| k.deserialize_as::<UserSigningPubkey>().ok())
        else {
            warn!(
                "User identity for our own user didn't contain a user signing pubkey or the key \
                    isn't valid",
            );
            return Err(SignatureError::MissingSigningKey);
        };

        if user_signing.user_id() != self.user_id() {
            warn!(
                expected = ?self.user_id(),
                got = ?user_signing.user_id(),
                "User ID mismatch in our user-signing key",
            );
            return Err(SignatureError::UserIdMismatch);
        }

        Ok(user_signing)
    }

    /// Process the cross-signing keys for a particular identity from a
    /// `/keys/query` response.
    ///
    /// Checks that the keys are consistent, verifies the updates, and produces
    /// a list of changes to be stored.
    ///
    /// # Arguments
    ///
    /// * `response` - The entire `/keys/query` response.
    /// * `changes` - The identity results so far, which we will add to.
    /// * `changed_identity` - Output parameter: Unchanged if the identity is
    ///   that of another user. If it is our own, set to `None` or `Some`
    ///   depending on whether our stored private identity needs updating.
    /// * `user_id` - The user id of the user whose identity is being processed.
    /// * `master_key` - The public master cross-signing key for this user from
    ///   the `/keys/query` response.
    /// * `self_signing` - The public self-signing key from the `/keys/query`
    ///   response.
    #[instrument(skip_all, fields(user_id))]
    async fn update_or_create_identity(
        &self,
        response: &KeysQueryResponse,
        changes: &mut IdentityChanges,
        changed_private_identity: &mut Option<PrivateCrossSigningIdentity>,
        user_id: &UserId,
        master_key: MasterPubkey,
        self_signing: SelfSigningPubkey,
    ) -> StoreResult<()> {
        if master_key.user_id() != user_id || self_signing.user_id() != user_id {
            warn!(?user_id, "User ID mismatch in one of the cross signing keys");
        } else if let Some(i) = self.store.get_user_identity(user_id).await? {
            // an identity we knew about before, which is being updated
            match self
                .handle_changed_identity(
                    response,
                    master_key,
                    self_signing,
                    i,
                    changed_private_identity,
                )
                .await
            {
                Ok(IdentityUpdateResult::Updated(identity)) => {
                    trace!(?identity, "Updated a user identity");
                    changes.changed.push(identity);
                }
                Ok(IdentityUpdateResult::Unchanged(identity)) => {
                    trace!(?identity, "Received an unchanged user identity");
                    changes.unchanged.push(identity);
                }
                Err(e) => {
                    warn!(error = ?e, "Couldn't update an existing user identity");
                }
            }
        } else {
            // an identity we did not know about before
            match self
                .handle_new_identity(response, master_key, self_signing, changed_private_identity)
                .await
            {
                Ok(identity) => {
                    trace!(?identity, "Created new user identity");
                    changes.new.push(identity);
                }
                Err(e) => {
                    warn!(error = ?e, "Couldn't create new user identity");
                }
            }
        };

        Ok(())
    }

    /// Handle the cross signing keys part of a key query response.
    ///
    /// # Arguments
    ///
    /// * `response` - The `/keys/query` response.
    ///
    /// # Returns
    ///
    /// The processed results, to be saved to the datastore, comprising:
    ///
    ///  * A list of public identities that were received, categorised as "new",
    ///    "changed" or "unchanged".
    ///
    ///  * If our own identity was updated and did not match our private
    ///    identity, an update to that private identity. Otherwise, `None`.
    async fn handle_cross_signing_keys(
        &self,
        response: &KeysQueryResponse,
    ) -> StoreResult<(IdentityChanges, Option<PrivateCrossSigningIdentity>)> {
        let mut changes = IdentityChanges::default();
        let mut changed_identity = None;

        for (user_id, master_key) in &response.master_keys {
            // Get the master and self-signing key for each identity; those are required for
            // every user identity type. If we don't have those we skip over.
            let Some((master_key, self_signing)) =
                Self::get_minimal_set_of_keys(master_key.cast_ref(), response)
            else {
                continue;
            };

            self.update_or_create_identity(
                response,
                &mut changes,
                &mut changed_identity,
                user_id,
                master_key,
                self_signing,
            )
            .await?;
        }

        Ok((changes, changed_identity))
    }

    /// Generate an "out-of-band" key query request for the given set of users.
    ///
    /// Unlike the regular key query requests returned by `users_for_key_query`,
    /// there can be several of these in flight at once. This can be useful
    /// if we need results to be as up-to-date as possible.
    ///
    /// Once the request has been made, the response can be fed back into the
    /// IdentityManager and store by calling `receive_keys_query_response`.
    ///
    /// # Arguments
    ///
    /// * `users` - list of users whose keys should be queried
    ///
    /// # Returns
    ///
    /// A tuple containing the request ID for the request, and the request
    /// itself.
    pub(crate) fn build_key_query_for_users<'a>(
        &self,
        users: impl IntoIterator<Item = &'a UserId>,
    ) -> (OwnedTransactionId, KeysQueryRequest) {
        // Since this is an "out-of-band" request, we just make up a transaction ID and
        // do not store the details in `self.keys_query_request_details`.
        //
        // `receive_keys_query_response` will process the response as normal, except
        // that it will not mark the users as "up-to-date".

        // We assume that there aren't too many users here; if we find a usecase that
        // requires lots of users to be up-to-date we may need to rethink this.
        (TransactionId::new(), KeysQueryRequest::new(users.into_iter().map(|u| u.to_owned())))
    }

    /// Get a list of key query requests needed.
    ///
    /// # Returns
    ///
    /// A map of a request ID to the `/keys/query` request.
    ///
    /// The response of a successful key query requests needs to be passed to
    /// the [`OlmMachine`] with the [`receive_keys_query_response`].
    ///
    /// [`receive_keys_query_response`]: Self::receive_keys_query_response
    pub async fn users_for_key_query(
        &self,
    ) -> StoreResult<BTreeMap<OwnedTransactionId, KeysQueryRequest>> {
        // Forget about any previous key queries in flight.
        *self.keys_query_request_details.lock().await = None;

        // We always want to track our own user, but in case we aren't in an encrypted
        // room yet, we won't be tracking ourselves yet. This ensures we are always
        // tracking ourselves.
        //
        // The check for emptiness is done first for performance.
        let (users, sequence_number) = {
            let cache = self.store.cache().await?;
            let key_query_manager = self.key_query_manager.synced(&cache).await?;

            let (users, sequence_number) = key_query_manager.users_for_key_query().await;

            if users.is_empty() && !key_query_manager.tracked_users().contains(self.user_id()) {
                key_query_manager.mark_user_as_changed(self.user_id()).await?;
                key_query_manager.users_for_key_query().await
            } else {
                (users, sequence_number)
            }
        };

        if users.is_empty() {
            Ok(BTreeMap::new())
        } else {
            // Let's remove users that are part of the `FailuresCache`. The cache, which is
            // a TTL cache, remembers users for which a previous `/key/query` request has
            // failed. We don't retry a `/keys/query` for such users for a
            // certain amount of time.
            let users = users.into_iter().filter(|u| !self.failures.contains(u.server_name()));

            // We don't want to create a single `/keys/query` request with an infinite
            // amount of users. Some servers will likely bail out after a
            // certain amount of users and the responses will be large. In the
            // case of a transmission error, we'll have to retransmit the large
            // response.
            //
            // Convert the set of users into multiple /keys/query requests.
            let requests: BTreeMap<_, _> = users
                .chunks(Self::MAX_KEY_QUERY_USERS)
                .into_iter()
                .map(|user_chunk| {
                    let request_id = TransactionId::new();
                    let request = KeysQueryRequest::new(user_chunk);

                    debug!(?request_id, users = ?request.device_keys.keys(), "Created a /keys/query request");

                    (request_id, request)
                })
                .collect();

            // Collect the request IDs, these will be used later in the
            // `receive_keys_query_response()` method to figure out if the user can be
            // marked as up-to-date/non-dirty.
            let request_ids = requests.keys().cloned().collect();
            let request_details = KeysQueryRequestDetails { sequence_number, request_ids };

            *self.keys_query_request_details.lock().await = Some(request_details);

            Ok(requests)
        }
    }

    /// Receive the list of users that contained changed devices from the
    /// `/sync` response.
    ///
    /// This will queue up the given user for a key query.
    ///
    /// Note: The user already needs to be tracked for it to be queued up for a
    /// key query.
    pub async fn receive_device_changes(
        &self,
        cache: &StoreCache,
        users: impl Iterator<Item = &UserId>,
    ) -> StoreResult<()> {
        self.key_query_manager.synced(cache).await?.mark_tracked_users_as_changed(users).await
    }

    /// See the docs for [`OlmMachine::update_tracked_users()`].
    pub async fn update_tracked_users(
        &self,
        users: impl IntoIterator<Item = &UserId>,
    ) -> StoreResult<()> {
        let cache = self.store.cache().await?;
        self.key_query_manager.synced(&cache).await?.update_tracked_users(users.into_iter()).await
    }

    /// Retrieve a list of a user's current devices, so we can encrypt a message
    /// to them.
    ///
    /// If we have not yet seen any devices for the user, and their device list
    /// has been marked as outdated, then we wait for the `/keys/query` request
    /// to complete. This helps ensure that we attempt at least once to fetch a
    /// user's devices before encrypting to them.
    pub async fn get_user_devices_for_encryption(
        &self,
        users: impl Iterator<Item = &UserId>,
    ) -> StoreResult<HashMap<OwnedUserId, HashMap<OwnedDeviceId, ReadOnlyDevice>>> {
        // How long we wait for /keys/query to complete.
        const KEYS_QUERY_WAIT_TIME: Duration = Duration::from_secs(5);

        let mut devices_by_user = HashMap::new();
        let mut users_with_no_devices_on_failed_servers = Vec::new();
        let mut users_with_no_devices_on_unfailed_servers = Vec::new();

        for user_id in users {
            // First of all, check the store for this user.
            let devices = self.store.get_readonly_devices_filtered(user_id).await?;

            // Now, look for users who have no devices at all.
            //
            // If a user has no devices at all, that implies we have never (successfully)
            // done a `/keys/query` for them; we wait for one to complete if it is
            // in flight. (Of course, the user might genuinely have no devices, but
            // that's fine, it just means we redundantly grab the cache guard and
            // check the pending-query flag.)
            if !devices.is_empty() {
                // This user has at least one known device.
                //
                // The device list may also be outdated in this case; but in this
                // situation, we are racing between sending a message and retrieving their
                // device list. That's an inherently racy situation and there is no real
                // benefit to waiting for the `/keys/query` request to complete. So we don't
                // bother.
                //
                // We just add their devices to the result and carry on.
                devices_by_user.insert(user_id.to_owned(), devices);
                continue;
            }

            // *However*, if the user's server is currently subject to a backoff due to
            // previous failures, then `users_for_key_query` won't attempt to query
            // for the user's devices, so there's no point waiting.
            //
            // XXX: this is racy. It's possible that:
            //  * `failures` included the user's server when `users_for_key_query` was
            //    called, so the user was not returned in the `KeyQueryRequest`, and:
            //  * The backoff has now expired.
            //
            // In that case, we'll end up waiting for the *next* `users_for_key_query` call,
            // which might not be for 30 seconds or so. (And by then, it might be `failed`
            // again.)
            if self.failures.contains(user_id.server_name()) {
                users_with_no_devices_on_failed_servers.push(user_id);
                continue;
            }

            users_with_no_devices_on_unfailed_servers.push(user_id);
        }

        if !users_with_no_devices_on_failed_servers.is_empty() {
            info!(
                ?users_with_no_devices_on_failed_servers,
                "Not waiting for `/keys/query` for users whose server has previously failed"
            );
        }

        if !users_with_no_devices_on_unfailed_servers.is_empty() {
            // For each user with no devices, fire off a task to wait for a `/keys/query`
            // result if one is pending.
            //
            // We don't actually update the `devices_by_user` map here since that could
            // require concurrent access to it. Instead each task returns a
            // `(OwnedUserId, HashMap)` pair (or rather, an `Option` of one) so that we can
            // add the results to the map.
            let results = join_all(
                users_with_no_devices_on_unfailed_servers
                    .into_iter()
                    .map(|user_id| self.get_updated_keys_for_user(KEYS_QUERY_WAIT_TIME, user_id)),
            )
            .await;

            // Once all the tasks have completed, process the results.
            let mut updated_users = Vec::new();
            for result in results {
                if let Some((user_id, updated_devices)) = result? {
                    devices_by_user.insert(user_id.to_owned(), updated_devices);
                    updated_users.push(user_id);
                }
            }

            if !updated_users.is_empty() {
                info!(
                    ?updated_users,
                    "Waited for `/keys/query` to complete for users who have no devices"
                );
            }
        }

        Ok(devices_by_user)
    }

    /// Helper for get_user_devices_for_encryption.
    ///
    /// Waits for any pending `/keys/query` for the given user. If one was
    /// pending, reloads the device list and returns `Some(user_id,
    /// device_list)`. If no request was pending, returns `None`.
    #[allow(clippy::type_complexity)]
    #[instrument(skip(self))]
    async fn get_updated_keys_for_user<'a>(
        &self,
        timeout_duration: Duration,
        user_id: &'a UserId,
    ) -> Result<Option<(&'a UserId, HashMap<OwnedDeviceId, ReadOnlyDevice>)>, CryptoStoreError>
    {
        let cache = self.store.cache().await?;
        match self
            .key_query_manager
            .wait_if_user_key_query_pending(cache, timeout_duration, user_id)
            .await?
        {
            UserKeyQueryResult::WasPending => {
                Ok(Some((user_id, self.store.get_readonly_devices_filtered(user_id).await?)))
            }
            _ => Ok(None),
        }
    }
}

#[cfg(any(test, feature = "testing"))]
pub(crate) mod testing {
    #![allow(dead_code)]
    use std::sync::Arc;

    use matrix_sdk_common::NoisyArc;
    use ruma::{
        api::{client::keys::get_keys::v3::Response as KeyQueryResponse, IncomingResponse},
        device_id, user_id, DeviceId, UserId,
    };
    use serde_json::json;
    use tokio::sync::Mutex;

    use crate::{
        identities::IdentityManager,
        machine::testing::response_from_file,
        olm::{Account, PrivateCrossSigningIdentity},
        store::{CryptoStoreWrapper, MemoryStore, PendingChanges, Store},
        types::DeviceKeys,
        verification::VerificationMachine,
        UploadSigningKeysRequest,
    };

    pub fn user_id() -> &'static UserId {
        user_id!("@example:localhost")
    }

    pub fn other_user_id() -> &'static UserId {
        user_id!("@example2:localhost")
    }

    pub fn device_id() -> &'static DeviceId {
        device_id!("WSKKLTJZCL")
    }

    pub(crate) async fn manager_test_helper(
        user_id: &UserId,
        device_id: &DeviceId,
    ) -> IdentityManager {
        let identity = PrivateCrossSigningIdentity::new(user_id.into());
        let identity = Arc::new(Mutex::new(identity));
<<<<<<< HEAD
        let user_id = user_id().to_owned();
        let account = ReadOnlyAccount::with_device_id(&user_id, device_id());
        let store = NoisyArc::new(CryptoStoreWrapper::new(&user_id, MemoryStore::new()));
        let verification = VerificationMachine::new(account, identity.clone(), store.clone());
        let store = Store::new(user_id.clone(), identity, store, verification);
        IdentityManager::new(user_id, device_id().into(), store)
=======
        let user_id = user_id.to_owned();
        let account = Account::with_device_id(&user_id, device_id);
        let static_account = account.static_data().clone();
        let store = Arc::new(CryptoStoreWrapper::new(&user_id, MemoryStore::new()));
        let verification =
            VerificationMachine::new(static_account.clone(), identity.clone(), store.clone());
        let store = Store::new(static_account, identity, store, verification);
        store.save_pending_changes(PendingChanges { account: Some(account) }).await.unwrap();
        IdentityManager::new(store)
>>>>>>> 05f0106e
    }

    pub fn other_key_query() -> KeyQueryResponse {
        let data = response_from_file(&json!({
            "device_keys": {
                "@example2:localhost": {
                    "SKISMLNIMH": {
                        "algorithms": ["m.olm.v1.curve25519-aes-sha2", "m.megolm.v1.aes-sha2"],
                        "device_id": "SKISMLNIMH",
                        "keys": {
                            "curve25519:SKISMLNIMH": "qO9xFazIcW8dE0oqHGMojGgJwbBpMOhGnIfJy2pzvmI",
                            "ed25519:SKISMLNIMH": "y3wV3AoyIGREqrJJVH8DkQtlwHBUxoZ9ApP76kFgXQ8"
                        },
                        "signatures": {
                            "@example2:localhost": {
                                "ed25519:SKISMLNIMH": "YwbT35rbjKoYFZVU1tQP8MsL06+znVNhNzUMPt6jTEYRBFoC4GDq9hQEJBiFSq37r1jvLMteggVAWw37fs1yBA",
                                "ed25519:ZtFrSkJ1qB8Jph/ql9Eo/lKpIYCzwvKAKXfkaS4XZNc": "PWuuTE/aTkp1EJQkPHhRx2BxbF+wjMIDFxDRp7JAerlMkDsNFUTfRRusl6vqROPU36cl+yY8oeJTZGFkU6+pBQ"
                            }
                        },
                        "user_id": "@example2:localhost",
                        "unsigned": {
                            "device_display_name": "Riot Desktop (Linux)"
                        }
                    }
                }
            },
            "failures": {},
            "master_keys": {
                "@example2:localhost": {
                    "user_id": "@example2:localhost",
                    "usage": ["master"],
                    "keys": {
                        "ed25519:kC/HmRYw4HNqUp/i4BkwYENrf+hd9tvdB7A1YOf5+Do": "kC/HmRYw4HNqUp/i4BkwYENrf+hd9tvdB7A1YOf5+Do"
                    },
                    "signatures": {
                        "@example2:localhost": {
                            "ed25519:SKISMLNIMH": "KdUZqzt8VScGNtufuQ8lOf25byYLWIhmUYpPENdmM8nsldexD7vj+Sxoo7PknnTX/BL9h2N7uBq0JuykjunCAw"
                        }
                    }
                }
            },
            "self_signing_keys": {
                "@example2:localhost": {
                    "user_id": "@example2:localhost",
                    "usage": ["self_signing"],
                    "keys": {
                        "ed25519:ZtFrSkJ1qB8Jph/ql9Eo/lKpIYCzwvKAKXfkaS4XZNc": "ZtFrSkJ1qB8Jph/ql9Eo/lKpIYCzwvKAKXfkaS4XZNc"
                    },
                    "signatures": {
                        "@example2:localhost": {
                            "ed25519:kC/HmRYw4HNqUp/i4BkwYENrf+hd9tvdB7A1YOf5+Do": "W/O8BnmiUETPpH02mwYaBgvvgF/atXnusmpSTJZeUSH/vHg66xiZOhveQDG4cwaW8iMa+t9N4h1DWnRoHB4mCQ"
                        }
                    }
                }
            },
            "user_signing_keys": {}
        }));
        KeyQueryResponse::try_from_http_response(data)
            .expect("Can't parse the `/keys/upload` response")
    }

    // An updated version of `other_key_query` featuring an additional signature on
    // the master key *Note*: The added signature is actually not valid, but a
    // valid signature  is not required for our test.
    pub fn other_key_query_cross_signed() -> KeyQueryResponse {
        let data = response_from_file(&json!({
            "device_keys": {
                "@example2:localhost": {
                    "SKISMLNIMH": {
                        "algorithms": ["m.olm.v1.curve25519-aes-sha2", "m.megolm.v1.aes-sha2"],
                        "device_id": "SKISMLNIMH",
                        "keys": {
                            "curve25519:SKISMLNIMH": "qO9xFazIcW8dE0oqHGMojGgJwbBpMOhGnIfJy2pzvmI",
                            "ed25519:SKISMLNIMH": "y3wV3AoyIGREqrJJVH8DkQtlwHBUxoZ9ApP76kFgXQ8"
                        },
                        "signatures": {
                            "@example2:localhost": {
                                "ed25519:SKISMLNIMH": "YwbT35rbjKoYFZVU1tQP8MsL06+znVNhNzUMPt6jTEYRBFoC4GDq9hQEJBiFSq37r1jvLMteggVAWw37fs1yBA",
                                "ed25519:ZtFrSkJ1qB8Jph/ql9Eo/lKpIYCzwvKAKXfkaS4XZNc": "PWuuTE/aTkp1EJQkPHhRx2BxbF+wjMIDFxDRp7JAerlMkDsNFUTfRRusl6vqROPU36cl+yY8oeJTZGFkU6+pBQ"
                            }
                        },
                        "user_id": "@example2:localhost",
                        "unsigned": {
                            "device_display_name": "Riot Desktop (Linux)"
                        }
                    }
                }
            },
            "failures": {},
            "master_keys": {
                "@example2:localhost": {
                    "user_id": "@example2:localhost",
                    "usage": ["master"],
                    "keys": {
                        "ed25519:kC/HmRYw4HNqUp/i4BkwYENrf+hd9tvdB7A1YOf5+Do": "kC/HmRYw4HNqUp/i4BkwYENrf+hd9tvdB7A1YOf5+Do"
                    },
                    "signatures": {
                        "@example2:localhost": {
                            "ed25519:SKISMLNIMH": "KdUZqzt8VScGNtufuQ8lOf25byYLWIhmUYpPENdmM8nsldexD7vj+Sxoo7PknnTX/BL9h2N7uBq0JuykjunCAw"
                        },
                        // This is the added signature from alice USK compared to `other_key_query`. Note that actual signature is not valid.
                        "@alice:localhost": {
                            "ed25519:DU9z4gBFKFKCk7a13sW9wjT0Iyg7Hqv5f0BPM7DEhPo": "NotAValidSignature+GNtufuQ8lOf25byYLWIhmUYpPENdmM8nsldexD7vj+Sxoo7PknnTX/BL9h2N7uBq0JuykjunCAw"
                        }
                    }
                }
            },
            "self_signing_keys": {
                "@example2:localhost": {
                    "user_id": "@example2:localhost",
                    "usage": ["self_signing"],
                    "keys": {
                        "ed25519:ZtFrSkJ1qB8Jph/ql9Eo/lKpIYCzwvKAKXfkaS4XZNc": "ZtFrSkJ1qB8Jph/ql9Eo/lKpIYCzwvKAKXfkaS4XZNc"
                    },
                    "signatures": {
                        "@example2:localhost": {
                            "ed25519:kC/HmRYw4HNqUp/i4BkwYENrf+hd9tvdB7A1YOf5+Do": "W/O8BnmiUETPpH02mwYaBgvvgF/atXnusmpSTJZeUSH/vHg66xiZOhveQDG4cwaW8iMa+t9N4h1DWnRoHB4mCQ"
                        }
                    }
                }
            },
            "user_signing_keys": {}
        }));
        KeyQueryResponse::try_from_http_response(data)
            .expect("Can't parse the `/keys/upload` response")
    }

    /// Mocked response to a /keys/query request.
    pub fn own_key_query_with_user_id(user_id: &UserId) -> KeyQueryResponse {
        let data = response_from_file(&json!({
          "device_keys": {
            user_id: {
              "WSKKLTJZCL": {
                "algorithms": [
                  "m.olm.v1.curve25519-aes-sha2",
                  "m.megolm.v1.aes-sha2"
                ],
                "device_id": "WSKKLTJZCL",
                "keys": {
                  "curve25519:WSKKLTJZCL": "wnip2tbJBJxrFayC88NNJpm61TeSNgYcqBH4T9yEDhU",
                  "ed25519:WSKKLTJZCL": "lQ+eshkhgKoo+qp9Qgnj3OX5PBoWMU5M9zbuEevwYqE"
                },
                "signatures": {
                  user_id: {
                    "ed25519:WSKKLTJZCL": "SKpIUnq7QK0xleav0PrIQyKjVm+TgZr7Yi8cKjLeZDtkgyToE2d4/e3Aj79dqOlLB92jFVE4d1cM/Ry04wFwCA",
                    "ed25519:0C8lCBxrvrv/O7BQfsKnkYogHZX3zAgw3RfJuyiq210": "9UGu1iC5YhFCdELGfB29YaV+QE0t/X5UDSsPf4QcdZyXIwyp9zBbHX2lh9vWudNQ+akZpaq7ZRaaM+4TCnw/Ag"
                  }
                },
                "user_id": user_id,
                "unsigned": {
                  "device_display_name": "Cross signing capable"
                }
              },
              "LVWOVGOXME": {
                "algorithms": [
                  "m.olm.v1.curve25519-aes-sha2",
                  "m.megolm.v1.aes-sha2"
                ],
                "device_id": "LVWOVGOXME",
                "keys": {
                  "curve25519:LVWOVGOXME": "KMfWKUhnDW1D11hNzATs/Ax1FQRsJxKCWzq0NyGtIiI",
                  "ed25519:LVWOVGOXME": "k+NC3L7CBD6fBClcHBrKLOkqCyGNSKhWXiH5Q2STRnA"
                },
                "signatures": {
                  user_id: {
                    "ed25519:LVWOVGOXME": "39Ir5Bttpc5+bQwzLj7rkjm5E5/cp/JTbMJ/t0enj6J5w9MXVBFOUqqM2hpaRaRwILMMpwYbJ8IOGjl0Y/MGAw"
                  }
                },
                "user_id": user_id,
                "unsigned": {
                  "device_display_name": "Non-cross signing"
                }
              }
            }
          },
          "failures": {},
          "master_keys": {
            user_id: {
              "user_id": user_id,
              "usage": [
                "master"
              ],
              "keys": {
                "ed25519:rJ2TAGkEOP6dX41Ksll6cl8K3J48l8s/59zaXyvl2p0": "rJ2TAGkEOP6dX41Ksll6cl8K3J48l8s/59zaXyvl2p0"
              },
              "signatures": {
                user_id: {
                  "ed25519:WSKKLTJZCL": "ZzJp1wtmRdykXAUEItEjNiFlBrxx8L6/Vaen9am8AuGwlxxJtOkuY4m+4MPLvDPOgavKHLsrRuNLAfCeakMlCQ"
                }
              }
            }
          },
          "self_signing_keys": {
            user_id: {
              "user_id": user_id,
              "usage": [
                "self_signing"
              ],
              "keys": {
                "ed25519:0C8lCBxrvrv/O7BQfsKnkYogHZX3zAgw3RfJuyiq210": "0C8lCBxrvrv/O7BQfsKnkYogHZX3zAgw3RfJuyiq210"
              },
              "signatures": {
                user_id: {
                  "ed25519:rJ2TAGkEOP6dX41Ksll6cl8K3J48l8s/59zaXyvl2p0": "AC7oDUW4rUhtInwb4lAoBJ0wAuu4a5k+8e34B5+NKsDB8HXRwgVwUWN/MRWc/sJgtSbVlhzqS9THEmQQ1C51Bw"
                }
              }
            }
          },
          "user_signing_keys": {
            user_id: {
              "user_id": user_id,
              "usage": [
                "user_signing"
              ],
              "keys": {
                "ed25519:DU9z4gBFKFKCk7a13sW9wjT0Iyg7Hqv5f0BPM7DEhPo": "DU9z4gBFKFKCk7a13sW9wjT0Iyg7Hqv5f0BPM7DEhPo"
              },
              "signatures": {
                user_id: {
                  "ed25519:rJ2TAGkEOP6dX41Ksll6cl8K3J48l8s/59zaXyvl2p0": "C4L2sx9frGqj8w41KyynHGqwUbbwBYRZpYCB+6QWnvQFA5Oi/1PJj8w5anwzEsoO0TWmLYmf7FXuAGewanOWDg"
                }
              }
            }
          }
        }));
        KeyQueryResponse::try_from_http_response(data)
            .expect("Can't parse the `/keys/upload` response")
    }

    pub fn own_key_query() -> KeyQueryResponse {
        own_key_query_with_user_id(user_id())
    }

    pub fn key_query(
        identity: UploadSigningKeysRequest,
        device_keys: DeviceKeys,
    ) -> KeyQueryResponse {
        let json = json!({
            "device_keys": {
                "@example:localhost": {
                    device_keys.device_id.to_string(): device_keys
                }
            },
            "failures": {},
            "master_keys": {
                "@example:localhost": identity.master_key
            },
            "self_signing_keys": {
                "@example:localhost": identity.self_signing_key
            },
            "user_signing_keys": {
                "@example:localhost": identity.user_signing_key
            },
          }
        );

        KeyQueryResponse::try_from_http_response(response_from_file(&json))
            .expect("Can't parse the `/keys/upload` response")
    }
}

#[cfg(test)]
pub(crate) mod tests {
    use std::ops::Deref;

    use futures_util::pin_mut;
    use matrix_sdk_test::{async_test, response_from_file};
    use ruma::{
        api::{client::keys::get_keys::v3::Response as KeysQueryResponse, IncomingResponse},
        device_id, user_id, TransactionId,
    };
    use serde_json::json;
    use stream_assert::{assert_closed, assert_pending, assert_ready};

    use super::testing::{
        device_id, key_query, manager_test_helper, other_key_query, other_user_id, user_id,
    };
    use crate::{
        identities::manager::testing::{other_key_query_cross_signed, own_key_query},
        olm::PrivateCrossSigningIdentity,
    };

    fn key_query_with_failures() -> KeysQueryResponse {
        let response = json!({
            "device_keys": {
            },
            "failures": {
                "example.org": {
                    "errcode": "M_RESOURCE_LIMIT_EXCEEDED",
                    "error": "Not yet ready to retry",
                }
            }
        });

        let response = response_from_file(&response);

        KeysQueryResponse::try_from_http_response(response).unwrap()
    }

    #[async_test]
    async fn test_tracked_users() {
        let manager = manager_test_helper(user_id(), device_id()).await;
        let alice = user_id!("@alice:example.org");

        let cache = manager.store.cache().await.unwrap();
        let key_query_manager = manager.key_query_manager.synced(&cache).await.unwrap();

        assert!(key_query_manager.tracked_users().is_empty(), "No users are initially tracked");

        manager.receive_device_changes(&cache, [alice].iter().map(Deref::deref)).await.unwrap();

        assert!(
            !key_query_manager.tracked_users().contains(alice),
            "Receiving a device changes update for a user we don't track does nothing"
        );

        assert!(
            !key_query_manager.users_for_key_query().await.0.contains(alice),
            "The user we don't track doesn't end up in the `/keys/query` request"
        );
    }

    #[async_test]
    async fn test_manager_creation() {
        let manager = manager_test_helper(user_id(), device_id()).await;
        let cache = manager.store.cache().await.unwrap();
        assert!(manager.key_query_manager.synced(&cache).await.unwrap().tracked_users().is_empty())
    }

    #[async_test]
    async fn test_manager_key_query_response() {
        let manager = manager_test_helper(user_id(), device_id()).await;
        let other_user = other_user_id();
        let devices = manager.store.get_user_devices(other_user).await.unwrap();
        assert_eq!(devices.devices().count(), 0);

        manager
            .receive_keys_query_response(&TransactionId::new(), &other_key_query())
            .await
            .unwrap();

        let devices = manager.store.get_user_devices(other_user).await.unwrap();
        assert_eq!(devices.devices().count(), 1);

        let device = manager
            .store
            .get_readonly_device(other_user, device_id!("SKISMLNIMH"))
            .await
            .unwrap()
            .unwrap();
        let identity = manager.store.get_user_identity(other_user).await.unwrap().unwrap();
        let identity = identity.other().unwrap();

        identity.is_device_signed(&device).unwrap();
    }

    #[async_test]
    async fn test_manager_own_key_query_response() {
        let manager = manager_test_helper(user_id(), device_id()).await;
        let our_user = user_id();
        let devices = manager.store.get_user_devices(our_user).await.unwrap();
        assert_eq!(devices.devices().count(), 0);

        let private_identity = manager.store.private_identity();
        let private_identity = private_identity.lock().await;
        let identity_request = private_identity.as_upload_request().await;
        drop(private_identity);

        let device_keys =
            manager.store.cache().await.unwrap().account().await.unwrap().device_keys();
        manager
            .receive_keys_query_response(
                &TransactionId::new(),
                &key_query(identity_request, device_keys),
            )
            .await
            .unwrap();

        let identity = manager
            .store
            .get_user_identity(our_user)
            .await
            .unwrap()
            .expect("missing user identity");
        let identity = identity.own().expect("missing own identity");
        assert!(identity.is_verified());

        let devices = manager.store.get_user_devices(our_user).await.unwrap();
        assert_eq!(devices.devices().count(), 1);

        let device =
            manager.store.get_readonly_device(our_user, device_id!(device_id())).await.unwrap();

        assert!(device.is_some());
    }

    #[async_test]
    async fn test_private_identity_invalidation_after_public_keys_change() {
        let user_id = user_id!("@example1:localhost");
        let manager = manager_test_helper(user_id, "DEVICEID".into()).await;

        let identity_request = {
            let private_identity = manager.store.private_identity();
            let private_identity = private_identity.lock().await;
            private_identity.as_upload_request().await
        };
        let device_keys = manager.store.static_account().unsigned_device_keys();

        let response = json!({
            "device_keys": {
                user_id: {
                    device_keys.device_id.to_string(): device_keys
                }
            },
            "master_keys": {
                user_id: identity_request.master_key,
            },
            "self_signing_keys": {
                user_id: identity_request.self_signing_key,
            },
            "user_signing_keys": {
                user_id: identity_request.user_signing_key,
            }
        });

        let response = KeysQueryResponse::try_from_http_response(response_from_file(&response))
            .expect("Can't parse the `/keys/query` response");

        manager.receive_keys_query_response(&TransactionId::new(), &response).await.unwrap();

        let identity = manager.store.get_user_identity(user_id).await.unwrap().unwrap();
        let identity = identity.own().unwrap();
        assert!(identity.is_verified());

        let identity_request = {
            let private_identity = PrivateCrossSigningIdentity::new(user_id.into());
            private_identity.as_upload_request().await
        };

        let response = json!({
            "master_keys": {
                user_id: identity_request.master_key,
                "@example2:localhost": {
                    "user_id": "@example2:localhost",
                    "usage": ["master"],
                    "keys": {
                        "ed25519:kC/HmRYw4HNqUp/i4BkwYENrf+hd9tvdB7A1YOf5+Do": "kC/HmRYw4HNqUp/i4BkwYENrf+hd9tvdB7A1YOf5+Do"
                    },
                    "signatures": {
                        "@example2:localhost": {
                            "ed25519:SKISMLNIMH": "KdUZqzt8VScGNtufuQ8lOf25byYLWIhmUYpPENdmM8nsldexD7vj+Sxoo7PknnTX/BL9h2N7uBq0JuykjunCAw"
                        }
                    }
                },
            },
            "self_signing_keys": {
                user_id: identity_request.self_signing_key,
                "@example2:localhost": {
                    "user_id": "@example2:localhost",
                    "usage": ["self_signing"],
                    "keys": {
                        "ed25519:ZtFrSkJ1qB8Jph/ql9Eo/lKpIYCzwvKAKXfkaS4XZNc": "ZtFrSkJ1qB8Jph/ql9Eo/lKpIYCzwvKAKXfkaS4XZNc"
                    },
                    "signatures": {
                        "@example2:localhost": {
                            "ed25519:kC/HmRYw4HNqUp/i4BkwYENrf+hd9tvdB7A1YOf5+Do": "W/O8BnmiUETPpH02mwYaBgvvgF/atXnusmpSTJZeUSH/vHg66xiZOhveQDG4cwaW8iMa+t9N4h1DWnRoHB4mCQ"
                        }
                    }
                }
            },
            "user_signing_keys": {
                user_id: identity_request.user_signing_key,
            }
        });

        let response = KeysQueryResponse::try_from_http_response(response_from_file(&response))
            .expect("Can't parse the `/keys/query` response");

        let (_, private_identity) = manager.handle_cross_signing_keys(&response).await.unwrap();

        assert!(private_identity.is_some());
        let private_identity = manager.store.private_identity();
        assert!(private_identity.lock().await.is_empty().await);
    }

    #[async_test]
    async fn test_no_tracked_users_key_query_request() {
        let manager = manager_test_helper(user_id(), device_id()).await;

        let cache = manager.store.cache().await.unwrap();
        assert!(
            manager.key_query_manager.synced(&cache).await.unwrap().tracked_users().is_empty(),
            "No users are initially tracked"
        );

        let requests = manager.users_for_key_query().await.unwrap();
        assert!(!requests.is_empty(), "We query the keys for our own user");

        assert!(
            manager
                .key_query_manager
                .synced(&cache)
                .await
                .unwrap()
                .tracked_users()
                .contains(manager.user_id()),
            "Our own user is now tracked"
        );
    }

    /// If a user is invalidated while a /keys/query request is in flight, that
    /// user is not removed from the list of outdated users when the
    /// response is received
    #[async_test]
    async fn test_invalidation_race_handling() {
        let manager = manager_test_helper(user_id(), device_id()).await;
        let alice = other_user_id();
        manager.update_tracked_users([alice]).await.unwrap();

        // alice should be in the list of key queries
        let (reqid, req) = manager.users_for_key_query().await.unwrap().pop_first().unwrap();
        assert!(req.device_keys.contains_key(alice));

        // another invalidation turns up
        {
            let cache = manager.store.cache().await.unwrap();
            manager.receive_device_changes(&cache, [alice].into_iter()).await.unwrap();
        }

        // the response from the query arrives
        manager.receive_keys_query_response(&reqid, &other_key_query()).await.unwrap();

        // alice should *still* be in the list of key queries
        let (reqid, req) = manager.users_for_key_query().await.unwrap().pop_first().unwrap();
        assert!(req.device_keys.contains_key(alice));

        // another key query response
        manager.receive_keys_query_response(&reqid, &other_key_query()).await.unwrap();

        // finally alice should not be in the list
        let queries = manager.users_for_key_query().await.unwrap();
        assert!(!queries.iter().any(|(_, r)| r.device_keys.contains_key(alice)));
    }

    #[async_test]
    async fn test_failure_handling() {
        let manager = manager_test_helper(user_id(), device_id()).await;
        let alice = user_id!("@alice:example.org");

        {
            let cache = manager.store.cache().await.unwrap();
            let key_query_manager = manager.key_query_manager.synced(&cache).await.unwrap();
            assert!(key_query_manager.tracked_users().is_empty(), "No users are initially tracked");

            key_query_manager.mark_user_as_changed(alice).await.unwrap();

            assert!(
                key_query_manager.tracked_users().contains(alice),
                "Alice is tracked after being marked as tracked"
            );
        }

        let (reqid, req) = manager.users_for_key_query().await.unwrap().pop_first().unwrap();
        assert!(req.device_keys.contains_key(alice));

        // a failure should stop us querying for the user's keys.
        let response = key_query_with_failures();
        manager.receive_keys_query_response(&reqid, &response).await.unwrap();
        assert!(manager.failures.contains(alice.server_name()));
        assert!(!manager
            .users_for_key_query()
            .await
            .unwrap()
            .iter()
            .any(|(_, r)| r.device_keys.contains_key(alice)));

        // clearing the failure flag should make the user reappear in the query list.
        manager.failures.remove([alice.server_name().to_owned()].iter());
        assert!(manager
            .users_for_key_query()
            .await
            .unwrap()
            .iter()
            .any(|(_, r)| r.device_keys.contains_key(alice)));
    }

    #[async_test]
    async fn test_out_of_band_key_query() {
        // build the request
        let manager = manager_test_helper(user_id(), device_id()).await;
        let (reqid, req) = manager.build_key_query_for_users(vec![user_id()]);
        assert!(req.device_keys.contains_key(user_id()));

        // make up a response and check it is processed
        let (device_changes, identity_changes) =
            manager.receive_keys_query_response(&reqid, &own_key_query()).await.unwrap();
        assert_eq!(device_changes.new.len(), 1);
        assert_eq!(device_changes.new[0].device_id(), "LVWOVGOXME");
        assert_eq!(identity_changes.new.len(), 1);
        assert_eq!(identity_changes.new[0].user_id(), user_id());

        let devices = manager.store.get_user_devices(user_id()).await.unwrap();
        assert_eq!(devices.devices().count(), 1);
        assert_eq!(devices.devices().next().unwrap().device_id(), "LVWOVGOXME");
    }

    #[async_test]
    async fn test_devices_stream() {
        let manager = manager_test_helper(user_id(), device_id()).await;
        let (request_id, _) = manager.build_key_query_for_users(vec![user_id()]);

        let stream = manager.store.devices_stream();
        pin_mut!(stream);

        manager.receive_keys_query_response(&request_id, &own_key_query()).await.unwrap();

        let update = assert_ready!(stream);
        assert!(!update.new.is_empty(), "The device update should contain some devices");
    }

    #[async_test]
    async fn test_identities_stream() {
        let manager = manager_test_helper(user_id(), device_id()).await;
        let (request_id, _) = manager.build_key_query_for_users(vec![user_id()]);

        let stream = manager.store.user_identities_stream();
        pin_mut!(stream);

        manager.receive_keys_query_response(&request_id, &own_key_query()).await.unwrap();

        let update = assert_ready!(stream);
        assert!(!update.new.is_empty(), "The identities update should contain some identities");
    }

    #[async_test]
    async fn test_identities_stream_raw() {
        let mut manager = Some(manager_test_helper(user_id(), device_id()).await);
        let (request_id, _) = manager.as_ref().unwrap().build_key_query_for_users(vec![user_id()]);

        let stream = manager.as_ref().unwrap().store.identities_stream_raw();
        pin_mut!(stream);

        manager
            .as_ref()
            .unwrap()
            .receive_keys_query_response(&request_id, &own_key_query())
            .await
            .unwrap();

        let (identity_update, _) = assert_ready!(stream);
        assert_eq!(identity_update.new.len(), 1);
        assert_eq!(identity_update.changed.len(), 0);
        assert_eq!(identity_update.unchanged.len(), 0);
        assert_eq!(identity_update.new[0].user_id(), user_id());

        assert_pending!(stream);

        let (new_request_id, _) =
            manager.as_ref().unwrap().build_key_query_for_users(vec![user_id()]);

        // A second `/keys/query` response with the same result shouldn't fire a change
        // notification: the identity should be unchanged.
        manager
            .as_ref()
            .unwrap()
            .receive_keys_query_response(&new_request_id, &own_key_query())
            .await
            .unwrap();

        let (identity_update_2, _) = assert_ready!(stream);
        assert_eq!(identity_update_2.new.len(), 0);
        assert_eq!(identity_update_2.changed.len(), 0);
        assert_eq!(identity_update_2.unchanged.len(), 1);

        // dropping the manager (and hence dropping the store) should close the stream
        manager.take();
        assert_closed!(stream);
    }

    #[async_test]
    async fn test_identities_stream_raw_signature_update() {
        let mut manager = Some(manager_test_helper(user_id(), device_id()).await);
        let (request_id, _) =
            manager.as_ref().unwrap().build_key_query_for_users(vec![other_user_id()]);

        let stream = manager.as_ref().unwrap().store.identities_stream_raw();
        pin_mut!(stream);

        manager
            .as_ref()
            .unwrap()
            .receive_keys_query_response(&request_id, &other_key_query())
            .await
            .unwrap();

        let (identity_update, _) = assert_ready!(stream);
        assert_eq!(identity_update.new.len(), 1);
        assert_eq!(identity_update.changed.len(), 0);
        assert_eq!(identity_update.unchanged.len(), 0);
        assert_eq!(identity_update.new[0].user_id(), other_user_id());

        let initial_msk = identity_update.new[0].master_key().clone();

        let (new_request_id, _) =
            manager.as_ref().unwrap().build_key_query_for_users(vec![user_id()]);
        // There is a new signature on the msk, should trigger a change
        manager
            .as_ref()
            .unwrap()
            .receive_keys_query_response(&new_request_id, &other_key_query_cross_signed())
            .await
            .unwrap();

        let (identity_update_2, _) = assert_ready!(stream);
        assert_eq!(identity_update_2.new.len(), 0);
        assert_eq!(identity_update_2.changed.len(), 1);
        assert_eq!(identity_update_2.unchanged.len(), 0);

        let updated_msk = identity_update_2.changed[0].master_key().clone();

        // Identity has a change (new signature) but it's the same msk
        assert_eq!(initial_msk, updated_msk);

        assert_pending!(stream);

        manager.take();
    }
}<|MERGE_RESOLUTION|>--- conflicted
+++ resolved
@@ -1055,24 +1055,15 @@
     ) -> IdentityManager {
         let identity = PrivateCrossSigningIdentity::new(user_id.into());
         let identity = Arc::new(Mutex::new(identity));
-<<<<<<< HEAD
-        let user_id = user_id().to_owned();
-        let account = ReadOnlyAccount::with_device_id(&user_id, device_id());
-        let store = NoisyArc::new(CryptoStoreWrapper::new(&user_id, MemoryStore::new()));
-        let verification = VerificationMachine::new(account, identity.clone(), store.clone());
-        let store = Store::new(user_id.clone(), identity, store, verification);
-        IdentityManager::new(user_id, device_id().into(), store)
-=======
         let user_id = user_id.to_owned();
         let account = Account::with_device_id(&user_id, device_id);
         let static_account = account.static_data().clone();
-        let store = Arc::new(CryptoStoreWrapper::new(&user_id, MemoryStore::new()));
+        let store = NoisyArc::new(CryptoStoreWrapper::new(&user_id, MemoryStore::new()));
         let verification =
             VerificationMachine::new(static_account.clone(), identity.clone(), store.clone());
         let store = Store::new(static_account, identity, store, verification);
         store.save_pending_changes(PendingChanges { account: Some(account) }).await.unwrap();
         IdentityManager::new(store)
->>>>>>> 05f0106e
     }
 
     pub fn other_key_query() -> KeyQueryResponse {
