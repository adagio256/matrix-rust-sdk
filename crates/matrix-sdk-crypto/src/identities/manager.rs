--- conflicted
+++ resolved
@@ -19,16 +19,8 @@
 };
 
 use futures_util::future::join_all;
-<<<<<<< HEAD
+use itertools::Itertools;
 use matrix_sdk_common::{executor::spawn, locks::Mutex};
-=======
-use itertools::Itertools;
-use matrix_sdk_common::{
-    executor::spawn,
-    locks::Mutex,
-    timeout::{timeout, ElapsedError},
-};
->>>>>>> 4041c875
 use ruma::{
     api::client::keys::get_keys::v3::Response as KeysQueryResponse, serde::Raw, DeviceId,
     OwnedDeviceId, OwnedServerName, OwnedTransactionId, OwnedUserId, ServerName, TransactionId,
@@ -91,12 +83,7 @@
     const MAX_KEY_QUERY_USERS: usize = 250;
 
     pub fn new(user_id: Arc<UserId>, device_id: Arc<DeviceId>, store: Store) -> Self {
-<<<<<<< HEAD
-        let keys_query_request_details = Mutex::new(KeysQueryRequestDetails::default());
-=======
-        let keys_query_listener = KeysQueryListener::new(store.clone());
         let keys_query_request_details = Mutex::new(None);
->>>>>>> 4041c875
 
         IdentityManager {
             user_id,
