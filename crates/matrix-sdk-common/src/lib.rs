--- conflicted
+++ resolved
@@ -29,9 +29,8 @@
 pub mod timeout;
 pub mod tracing_timer;
 
-<<<<<<< HEAD
 pub use noisy_arc::NoisyArc;
-=======
+
 // We cannot currently measure test coverage in the WASM environment, so
 // js_tracing is incorrectly flagged as untested. Disable coverage checking for
 // it.
@@ -39,7 +38,6 @@
 pub mod js_tracing;
 
 pub use store_locks::LEASE_DURATION_MS;
->>>>>>> 05f0106e
 
 /// Alias for `Send` on non-wasm, empty trait (implemented by everything) on
 /// wasm.
