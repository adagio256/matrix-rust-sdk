--- conflicted
+++ resolved
@@ -67,13 +67,8 @@
         ambiguity_map::AmbiguityCache, DynStateStore, MemoryStore, Result as StoreResult,
         StateChanges, StateStoreDataKey, StateStoreDataValue, StateStoreExt, Store, StoreConfig,
     },
-<<<<<<< HEAD
-    sync::{JoinedRoom, LeftRoom, Notification, Rooms, SyncResponse, Timeline},
+    sync::{JoinedRoomUpdate, LeftRoomUpdate, Notification, RoomUpdates, SyncResponse, Timeline},
     RoomStateFilter, SessionMeta,
-=======
-    sync::{JoinedRoomUpdate, LeftRoomUpdate, Notification, RoomUpdates, SyncResponse, Timeline},
-    RoomNotableTags, RoomStateFilter, SessionMeta,
->>>>>>> 3e04590d
 };
 #[cfg(feature = "e2e-encryption")]
 use crate::{error::Error, RoomMemberships};
